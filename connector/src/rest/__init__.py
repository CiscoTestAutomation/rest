--- conflicted
+++ resolved
@@ -1,8 +1,4 @@
-<<<<<<< HEAD
-__version__   = '2.0.0'
-=======
 __version__   = '19.6.0b1'
->>>>>>> 66ea04dc
 __author__    = 'Jean-Benoit Aubin <jeaubin@cisco.com>'
 __date__      = ''
 __contact__   = 'pyats-support@cisco.com'
